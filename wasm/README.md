--- conflicted
+++ resolved
@@ -62,7 +62,6 @@
 wasm-pack test --firefox wasm
 ```
 
-<<<<<<< HEAD
 Then, open <http://127.0.0.1:8000/> to see the test(s) run.
 
 #### Node
@@ -80,14 +79,4 @@
 ```shell
 wasm-pack build --target nodejs wasm
 npm --prefix wasm test
-```
-
-## Releasing to NPM
-
-```shell
-wasm-pack build wasm
-# TODO actually release
-```
-=======
-Then, open <http://127.0.0.1:8000/> to see the test(s) run.
->>>>>>> 420c3e6e
+```