[package]
name = "cql2"
version = "0.1.0"
edition = "2021"

[features]
defaults = ["bin"]
bin = ["dep:atty"]

[dependencies]
geozero = { git = "https://github.com/bitner/geozero.git", rev = "45828d7" }
boon = "0.6.0"
lazy_static = "1.5.0"
pest = "2.7.11"
pest_derive = "2.7.11"
serde = "1.0.204"
serde_derive = "1.0.204"
thiserror = "1.0.63"
serde_json = { version = "1.0.120", features = ["preserve_order"] }
<<<<<<< HEAD
assert-json-diff = "2.0.2"
=======
atty = { version = "0.2.14", optional = true }

[dev-dependencies]
assert-json-diff = "2.0.2"
rstest = "0.21.0"

[[bin]]
name = "cql2json"
path = "src/bin/cql2json.rs"
required-features = ["bin"]

[[bin]]
name = "cql2text"
path = "src/bin/cql2text.rs"
required-features = ["bin"]
>>>>>>> d118222a
<|MERGE_RESOLUTION|>--- conflicted
+++ resolved
@@ -5,7 +5,6 @@
 
 [features]
 defaults = ["bin"]
-bin = ["dep:atty"]
 
 [dependencies]
 geozero = { git = "https://github.com/bitner/geozero.git", rev = "45828d7" }
@@ -17,10 +16,6 @@
 serde_derive = "1.0.204"
 thiserror = "1.0.63"
 serde_json = { version = "1.0.120", features = ["preserve_order"] }
-<<<<<<< HEAD
-assert-json-diff = "2.0.2"
-=======
-atty = { version = "0.2.14", optional = true }
 
 [dev-dependencies]
 assert-json-diff = "2.0.2"
@@ -34,5 +29,4 @@
 [[bin]]
 name = "cql2text"
 path = "src/bin/cql2text.rs"
-required-features = ["bin"]
->>>>>>> d118222a
+required-features = ["bin"]