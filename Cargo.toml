--- conflicted
+++ resolved
@@ -53,11 +53,7 @@
 
 
 [workspace.dependencies]
-<<<<<<< HEAD
-clap = "4.5.28"
+clap = "4.5.51"
 
 [profile.release]
-opt-level = "s"
-=======
-clap = "4.5.51"
->>>>>>> c2dd4954
+opt-level = "s"