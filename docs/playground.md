--- conflicted
+++ resolved
@@ -160,13 +160,12 @@
       });
 
       fetchexamples();
-      check();
+      $("#examples").val('example32').trigger('change');
   });
 </script>
 
 <p id="example-description" style="font-weight: margin-bottom: 5px;"></p>
 
-<<<<<<< HEAD
 Examples:
 
 <select id="exampletype" class="searchable-dropdown" >
@@ -174,18 +173,12 @@
 <option value='cql2_json'>CQL2 JSON</option>
 </select>
 
-=======
->>>>>>> b3277819
 <select id="examples" class="searchable-dropdown" >
 <option value=''>-</option>
 
   </select>
   <div id="cqlin-div">
-<<<<<<< HEAD
     <textarea id="cqlin" rows="20" cols="114"></textarea>
-=======
-    <textarea id="cqlin" rows="15" cols="114">foo > 1</textarea>
->>>>>>> b3277819
 </div>
   <br/>
   <div class="parsed-container">
