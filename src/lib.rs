--- conflicted
+++ resolved
@@ -9,13 +9,8 @@
 mod validator;
 
 use serde_derive::{Deserialize, Serialize};
-<<<<<<< HEAD
 use std::{fs, path::Path};
-pub use {error::Error, expr::Expr, parser::parse_text, validator::Validator};
-=======
-use std::{fs, io::Read, path::Path};
 pub use {error::Error, expr::Expr, geometry::Geometry, parser::parse_text, validator::Validator};
->>>>>>> 0f494219
 
 /// A SQL query, broken into the query and parameters.
 #[derive(Debug, Serialize, Deserialize, Clone)]
