--- conflicted
+++ resolved
@@ -136,10 +136,7 @@
 fn cql2(py: Python<'_>, m: &Bound<'_, PyModule>) -> PyResult<()> {
     m.add_class::<Expr>()?;
     m.add_class::<SqlQuery>()?;
-<<<<<<< HEAD
     m.add_function(wrap_pyfunction!(main, m)?)?;
-=======
     m.add("ValidationError", py.get_type_bound::<ValidationError>())?;
->>>>>>> 66aef2c2
     Ok(())
 }